--- conflicted
+++ resolved
@@ -228,168 +228,4 @@
             )
         if not self.is_extracted():
             with py7zr.SevenZipFile(self.download_dir + zip_name, mode="r") as zip:
-                zip.extractall(self.download_dir)
-
-
-class PatchData(Dataset):
-    """Dataset for storing patch file data."""
-
-<<<<<<< HEAD
-    def __init__(self, samples: list[Sample]):
-        """
-        Parameters:
-            samples (list[Sample]): Patch samples.
-        """
-        self.samples = samples
-=======
-    def __init__(self, samples: list[Sample], device: torch.device | str = "cpu"):
-        """
-        Parameters:
-            samples (list[Sample]): Patch samples.
-            device: (torch.device | str): Device to load tensors to. Default is cpu.
-        """
-        self.samples = samples
-        self.device = device
->>>>>>> 8ea8f84e
-
-    def __len__(self) -> int:
-        return len(self.samples)
-
-    def __getitem__(self, index: int) -> tuple[torch.Tensor, torch.Tensor]:
-        input_files, target_files, pos = self.samples[index]
-
-        input_tensor = (
-<<<<<<< HEAD
-            torch.load(input_files[0], map_location="cpu")[pos] / S2VSite.SCALE
-        )
-        target_tensor = (
-            torch.load(target_files[0], map_location="cpu")[pos] / S2VSite.SCALE
-=======
-            torch.load(input_files[0], map_location=self.device)[pos] / S2VSite.SCALE
-        )
-        target_tensor = (
-            torch.load(target_files[0], map_location=self.device)[pos] / S2VSite.SCALE
->>>>>>> 8ea8f84e
-        )
-
-        return input_tensor, target_tensor
-
-
-def download_all_site_data(download_dir: str) -> None:
-    """Download and extracts all site data into the given download directory."""
-    for site_name, _ in S2VSites.SITES:
-        print(f"Downloading site {site_name}")
-        S2VSite(
-            site_name=site_name,
-            bands="rgbnir",
-            download_dir=download_dir,
-            device="cpu",
-        )
-
-
-def create_train_test_split(
-<<<<<<< HEAD
-    data_dir: str, seed: int = -1, sites: Optional[set[str]] = None
-) -> Optional[tuple[PatchData, PatchData]]:
-=======
-    data_dir: str,
-    seed: int = -1,
-    sites: Optional[set[str]] = None,
-    device: torch.device | str = "cpu",
-) -> tuple[PatchData, PatchData]:
->>>>>>> 8ea8f84e
-    """Create train-test split using all satellite data.
-
-    Parameters:
-        data_dir (str): Directory where all site data is downloaded.
-        seed (int): Seed to randomly shuffle data. Default is -1 which uses canonical ordering.
-        sites (Optional[set[str]]): Set of sites to create split from. Default is None which
-            creates split from all sites.
-<<<<<<< HEAD
-=======
-        device: (torch.device | str): Device to load tensors to. Default is cpu.
->>>>>>> 8ea8f84e
-
-    Returns:
-        (Optional[tuple[PatchData, PatchData]]): train dataset, test dataset tuple.
-    """
-<<<<<<< HEAD
-    # Gather paths
-    data_dir_path = pathlib.Path(data_dir)
-    downloaded_sites = set(
-        path.stem for path in data_dir_path.iterdir() if path.is_dir()
-    )
-=======
-    data_dir_path = pathlib.Path(data_dir)
-    downloaded_sites = _get_downloaded_sites(data_dir_path)
->>>>>>> 8ea8f84e
-    all_sites = sites if sites else set(site_name for site_name, _ in S2VSites.SITES)
-    missing = all_sites - downloaded_sites
-
-    # Download if required
-    if len(missing) != 0 and _check_to_download(len(all_sites), len(missing)):
-        download_all_site_data(data_dir)
-<<<<<<< HEAD
-
-    # Gather all samples
-    all_samples = [([""], [""], -1) for _ in downloaded_sites]
-    for i, site_name in enumerate(downloaded_sites):
-=======
-    sites = _get_downloaded_sites(data_dir_path) & all_sites
-
-    # Gather all samples
-    site_samples = [[([""], [""], -1)] for _ in sites]
-    for i, site_name in enumerate(sites):
->>>>>>> 8ea8f84e
-        site = S2VSite(
-            site_name=site_name,
-            bands="rgbnir",
-            download_dir=data_dir,
-            device="cpu",
-        )
-<<<<<<< HEAD
-        all_samples[i] = site.samples
-    all_samples = list(itertools.chain(*all_samples))
-=======
-        site_samples[i] = site.samples
-    all_samples = sorted(itertools.chain.from_iterable(site_samples))
->>>>>>> 8ea8f84e
-
-    # Reorder all samples
-    if seed == -1:
-        raise NotImplementedError(
-            "Canonical order not available yet. Please provide a seed."
-        )
-        all_samples = [all_samples[i] for i in CANONICAL_ORDER]
-    else:
-        random.seed(seed)
-        random.shuffle(all_samples)
-
-    cut_off = int(TRAIN_PROPORTION * len(all_samples))
-<<<<<<< HEAD
-    return PatchData(all_samples[:cut_off]), PatchData(all_samples[cut_off:])
-=======
-    train_patches = PatchData(all_samples[:cut_off], device=device)
-    test_patches = PatchData(all_samples[cut_off:], device=device)
-    return train_patches, test_patches
->>>>>>> 8ea8f84e
-
-
-def _check_to_download(total: int, num_missing: int) -> bool:
-    response = ""
-    while len(response) != 1 or response not in "YyNn":
-        response = input(
-            f"Missing {num_missing}/{total} sites data."
-            " Would you like to download now? Yes (Y/y) or no (N/n)"
-        )
-<<<<<<< HEAD
-    return response in "yY"
-=======
-    return response in "yY"
-
-
-def _get_downloaded_sites(data_dir: pathlib.Path) -> set[str]:
-    available_sites = set(site_name for site_name, _ in S2VSites.SITES)
-    downloaded_sites = set(path.stem for path in data_dir.iterdir() if path.is_dir())
-    return available_sites & downloaded_sites
->>>>>>> 8ea8f84e
+                zip.extractall(self.download_dir)