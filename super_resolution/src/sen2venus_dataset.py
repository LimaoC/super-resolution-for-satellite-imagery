--- conflicted
+++ resolved
@@ -414,13 +414,8 @@
 def _load_sen2venus_tensor(
     file: str, pos: int, device: Union[torch.device, str]
 ) -> torch.Tensor:
-<<<<<<< HEAD
-    x = torch.load(file, map_location=device)[pos] / S2VSite.SCALE
-    return x[[2, 1, 0]]
-=======
     patch = torch.load(file, map_location=device)[pos] / S2VSite.SCALE
     return patch[[RED_INDEX, GREEN_INDEX, BLUE_INDEX]]
->>>>>>> 7c649d51
 
 
 def _load_canonical_order() -> list[int]:
